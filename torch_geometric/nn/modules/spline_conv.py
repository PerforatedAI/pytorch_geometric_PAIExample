import torch
from torch.nn import Module, Parameter

from .utils.inits import uniform
from .utils.repr import repr
from ..functional.spline_conv import spline_conv
<<<<<<< HEAD
from ..functional.spline_conv import spline_conv_bp2adj
=======
from ..functional.spline_conv.edgewise_spline_weighting_gpu \
    import get_forward_kernel, get_backward_kernel
from ..functional.spline_conv.compute_spline_basis \
    import get_basis_kernel
>>>>>>> 92f9f196


def repeat_to(input, dim):
    if not isinstance(input, list):
        input = [input]

    if len(input) > dim:
        raise ValueError()

    if len(input) < dim:
        rest = dim - len(input)
        fill_value = input[len(input) - 1]
        input += [fill_value for _ in range(rest)]

    return input


class SplineConv(Module):
    """Spline-based Convolutional Operator :math:`(f \star g)(i) =
    1/\mathcal{N}(i) \sum_{l=1}^{M_{in}} \sum_{j \in \mathcal{N}(j)}
    f_l(j) \cdot g_l(u(i, j))`, where :math:`g_l` is a kernel function defined
    over the weighted B-Spline tensor product basis for a single input feature
    map.

    Args:
        in_features (int): Size of each input sample.
        out_features (int): Size of each output sample.
        dim (int): Pseudo-coordinate dimensionality.
        kernel_size (int or [int]): Size of the convolving kernel.
        is_open_spline (bool or [bool], optional): Whether to use open or
            closed B-spline bases. (default :obj:`True`)
        degree (int, optional): B-spline basis degrees. (default: :obj:`1`)
        bias (bool, optional): If set to :obj:`False`, the layer will not learn
            an additive bias. (default: :obj:`True`)
    """

    def __init__(self,
                 in_features,
                 out_features,
                 dim,
                 kernel_size,
                 is_open_spline=True,
                 degree=1,
                 bias=True,
                 backprop_to_u=False):

        super(SplineConv, self).__init__()

        self.in_features = in_features
        self.out_features = out_features
        self.kernel_size = repeat_to(kernel_size, dim)
        kernel_size = torch.LongTensor(self.kernel_size)
        self.register_buffer('_kernel_size', kernel_size)
        self.is_open_spline = repeat_to(is_open_spline, dim)
        is_open_spline = torch.LongTensor(self.is_open_spline)
        self.register_buffer('_is_open_spline', is_open_spline)
        self.degree = degree
        self.K = self._buffers['_kernel_size'].prod()
        self.k_max = (degree + 1)**dim
        weight = torch.Tensor(self.K + 1, in_features, out_features)
        self.weight = Parameter(weight)

        if bias:
            self.bias = Parameter(torch.Tensor(out_features))
        else:
            self.register_parameter('bias', None)

        self.reset_parameters()

        self.forward_kernel = get_forward_kernel(in_features, out_features,
                                                 self.k_max)
        self.backward_kernel = get_backward_kernel(in_features, out_features,
                                                   self.k_max, self.K)
        self.basis_kernel = get_basis_kernel(self.k_max, self.K, dim, degree)

    def reset_parameters(self):
        size = self.in_features * (self.K + 1)
        uniform(size, self.weight)
        uniform(size, self.bias)

    def forward(self, adj, input):
<<<<<<< HEAD
        if self.backprob_to_u:
            return spline_conv_bp2adj(
                adj, input, self.weight, self._buffers['kernel_size'],
                self._buffers['is_open_spline'], self.K, self.degree, self.bias)
        else:
            return spline_conv(
                adj, input, self.weight, self._buffers['kernel_size'],
                self._buffers['is_open_spline'], self.K, self.degree, self.bias)
=======
        return spline_conv(
            adj, input, self.weight, self._buffers['_kernel_size'],
            self._buffers['_is_open_spline'], self.K, self.forward_kernel,
            self.backward_kernel, self.basis_kernel, self.degree, self.bias)
>>>>>>> 92f9f196

    def __repr__(self):
        return repr(self, ['kernel_size', 'is_open_spline', 'degree'])<|MERGE_RESOLUTION|>--- conflicted
+++ resolved
@@ -4,14 +4,14 @@
 from .utils.inits import uniform
 from .utils.repr import repr
 from ..functional.spline_conv import spline_conv
-<<<<<<< HEAD
+
 from ..functional.spline_conv import spline_conv_bp2adj
-=======
+
 from ..functional.spline_conv.edgewise_spline_weighting_gpu \
     import get_forward_kernel, get_backward_kernel
 from ..functional.spline_conv.compute_spline_basis \
     import get_basis_kernel
->>>>>>> 92f9f196
+
 
 
 def repeat_to(input, dim):
@@ -93,21 +93,18 @@
         uniform(size, self.bias)
 
     def forward(self, adj, input):
-<<<<<<< HEAD
+
         if self.backprob_to_u:
             return spline_conv_bp2adj(
                 adj, input, self.weight, self._buffers['kernel_size'],
-                self._buffers['is_open_spline'], self.K, self.degree, self.bias)
+                self._buffers['is_open_spline'], self.K, self.forward_kernel,
+                self.backward_kernel, self.basis_kernel, self.degree, self.bias)
         else:
             return spline_conv(
-                adj, input, self.weight, self._buffers['kernel_size'],
-                self._buffers['is_open_spline'], self.K, self.degree, self.bias)
-=======
-        return spline_conv(
-            adj, input, self.weight, self._buffers['_kernel_size'],
-            self._buffers['_is_open_spline'], self.K, self.forward_kernel,
-            self.backward_kernel, self.basis_kernel, self.degree, self.bias)
->>>>>>> 92f9f196
+                adj, input, self.weight, self._buffers['_kernel_size'],
+                self._buffers['_is_open_spline'], self.K, self.forward_kernel,
+                self.backward_kernel, self.basis_kernel, self.degree, self.bias)
+
 
     def __repr__(self):
         return repr(self, ['kernel_size', 'is_open_spline', 'degree'])